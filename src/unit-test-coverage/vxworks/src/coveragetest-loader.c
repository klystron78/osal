--- conflicted
+++ resolved
@@ -50,21 +50,12 @@
     /* Test Case For:
      * int32 OS_ModuleLoad_Impl ( uint32 module_id, char *translated_path )
      */
-<<<<<<< HEAD
-    OSAPI_TEST_FUNCTION_RC(OS_ModuleLoad_Impl(0, "local"), OS_SUCCESS);
+    OSAPI_TEST_FUNCTION_RC(OS_ModuleLoad_Impl(UT_INDEX_0, "local"), OS_SUCCESS);
     UT_SetDefaultReturnValue(UT_KEY(OCS_open), -1);
-    OSAPI_TEST_FUNCTION_RC(OS_ModuleLoad_Impl(0, "local"), OS_ERROR);
+    OSAPI_TEST_FUNCTION_RC(OS_ModuleLoad_Impl(UT_INDEX_0, "local"), OS_ERROR);
     UT_ClearForceFail(UT_KEY(OCS_open));
     UT_SetDefaultReturnValue(UT_KEY(OCS_loadModule), OCS_ERROR);
-    OSAPI_TEST_FUNCTION_RC(OS_ModuleLoad_Impl(0, "local"), OS_ERROR);
-=======
-    OSAPI_TEST_FUNCTION_RC(OS_ModuleLoad_Impl(UT_INDEX_0, "local"), OS_SUCCESS);
-    UT_SetForceFail(UT_KEY(OCS_open), -1);
     OSAPI_TEST_FUNCTION_RC(OS_ModuleLoad_Impl(UT_INDEX_0, "local"), OS_ERROR);
-    UT_ClearForceFail(UT_KEY(OCS_open));
-    UT_SetForceFail(UT_KEY(OCS_loadModule), OCS_ERROR);
-    OSAPI_TEST_FUNCTION_RC(OS_ModuleLoad_Impl(UT_INDEX_0, "local"), OS_ERROR);
->>>>>>> 5db9bdbe
     UT_ClearForceFail(UT_KEY(OCS_loadModule));
 }
 
@@ -73,15 +64,9 @@
     /* Test Case For:
      * int32 OS_ModuleUnload_Impl ( uint32 module_id )
      */
-<<<<<<< HEAD
-    OSAPI_TEST_FUNCTION_RC(OS_ModuleUnload_Impl(0), OS_SUCCESS);
+    OSAPI_TEST_FUNCTION_RC(OS_ModuleUnload_Impl(UT_INDEX_0), OS_SUCCESS);
     UT_SetDefaultReturnValue(UT_KEY(OCS_unldByModuleId), OCS_ERROR);
-    OSAPI_TEST_FUNCTION_RC(OS_ModuleUnload_Impl(0), OS_ERROR);
-=======
-    OSAPI_TEST_FUNCTION_RC(OS_ModuleUnload_Impl(UT_INDEX_0), OS_SUCCESS);
-    UT_SetForceFail(UT_KEY(OCS_unldByModuleId), OCS_ERROR);
     OSAPI_TEST_FUNCTION_RC(OS_ModuleUnload_Impl(UT_INDEX_0), OS_ERROR);
->>>>>>> 5db9bdbe
     UT_ClearForceFail(UT_KEY(OCS_unldByModuleId));
 }
 
@@ -101,13 +86,8 @@
      * but the boolean in the output struct should be false.
      */
     memset(&module_prop, 0, sizeof(module_prop));
-<<<<<<< HEAD
     UT_SetDefaultReturnValue(UT_KEY(OCS_moduleInfoGet), OCS_ERROR);
-    OSAPI_TEST_FUNCTION_RC(OS_ModuleGetInfo_Impl(0, &module_prop), OS_SUCCESS);
-=======
-    UT_SetForceFail(UT_KEY(OCS_moduleInfoGet), OCS_ERROR);
     OSAPI_TEST_FUNCTION_RC(OS_ModuleGetInfo_Impl(UT_INDEX_0, &module_prop), OS_SUCCESS);
->>>>>>> 5db9bdbe
     UT_ClearForceFail(UT_KEY(OCS_moduleInfoGet));
     UtAssert_True(!module_prop.addr.valid, "addresses in output not valid");
 }
