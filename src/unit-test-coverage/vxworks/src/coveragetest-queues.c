/*
 *  NASA Docket No. GSC-18,370-1, and identified as "Operating System Abstraction Layer"
 *
 *  Copyright (c) 2019 United States Government as represented by
 *  the Administrator of the National Aeronautics and Space Administration.
 *  All Rights Reserved.
 *
 *  Licensed under the Apache License, Version 2.0 (the "License");
 *  you may not use this file except in compliance with the License.
 *  You may obtain a copy of the License at
 *
 *    http://www.apache.org/licenses/LICENSE-2.0
 *
 *  Unless required by applicable law or agreed to in writing, software
 *  distributed under the License is distributed on an "AS IS" BASIS,
 *  WITHOUT WARRANTIES OR CONDITIONS OF ANY KIND, either express or implied.
 *  See the License for the specific language governing permissions and
 *  limitations under the License.
 */

/**
 * \file     coveragetest-queues.c
 * \ingroup  vxworks
 * \author   joseph.p.hickey@nasa.gov
 *
 */
#include "os-vxworks-coveragetest.h"
#include "ut-adaptor-queues.h"
#include "os-shared-queue.h"
#include "os-shared-timebase.h"

#include <OCS_msgQLib.h>
#include <OCS_errno.h>

void Test_OS_VxWorks_QueueAPI_Impl_Init(void)
{
    /*
     * Test Case For:
     * int32 OS_VxWorks_QueueAPI_Impl_Init(void)
     */
    OSAPI_TEST_FUNCTION_RC(UT_Call_OS_VxWorks_QueueAPI_Impl_Init(), OS_SUCCESS);
}

void Test_OS_QueueCreate_Impl(void)
{
    /*
     * Test Case For:
     * int32 OS_QueueCreate_Impl (uint32 queue_id, uint32 flags)
     */
    OSAPI_TEST_FUNCTION_RC(OS_QueueCreate_Impl(UT_INDEX_0, 0), OS_SUCCESS);

<<<<<<< HEAD
    UT_SetDefaultReturnValue(UT_KEY(OCS_msgQCreate), OCS_ERROR);
    OSAPI_TEST_FUNCTION_RC(OS_QueueCreate_Impl(0, 0), OS_ERROR);
=======
    UT_SetForceFail(UT_KEY(OCS_msgQCreate), OCS_ERROR);
    OSAPI_TEST_FUNCTION_RC(OS_QueueCreate_Impl(UT_INDEX_0, 0), OS_ERROR);
>>>>>>> 5db9bdbe
}

void Test_OS_QueueDelete_Impl(void)
{
    /*
     * Test Case For:
     * int32 OS_QueueDelete_Impl (uint32 queue_id)
     */
    OSAPI_TEST_FUNCTION_RC(OS_QueueDelete_Impl(UT_INDEX_0), OS_SUCCESS);

<<<<<<< HEAD
    UT_SetDefaultReturnValue(UT_KEY(OCS_msgQDelete), OCS_ERROR);
    OSAPI_TEST_FUNCTION_RC(OS_QueueDelete_Impl(0), OS_ERROR);
=======
    UT_SetForceFail(UT_KEY(OCS_msgQDelete), OCS_ERROR);
    OSAPI_TEST_FUNCTION_RC(OS_QueueDelete_Impl(UT_INDEX_0), OS_ERROR);
>>>>>>> 5db9bdbe
}

void Test_OS_QueueGet_Impl(void)
{
    /*
     * Test Case For:
     * int32 OS_QueueGet_Impl (uint32 queue_id, void *data, uint32 size, uint32 *size_copied, int32 timeout)
     */
    char   Data[16];
    size_t ActSz;

    OSAPI_TEST_FUNCTION_RC(OS_QueueGet_Impl(UT_INDEX_0, &Data, sizeof(Data), &ActSz, OS_PEND), OS_SUCCESS);
    OSAPI_TEST_FUNCTION_RC(OS_QueueGet_Impl(UT_INDEX_0, &Data, sizeof(Data), &ActSz, OS_CHECK), OS_SUCCESS);
    OSAPI_TEST_FUNCTION_RC(OS_QueueGet_Impl(UT_INDEX_0, &Data, sizeof(Data), &ActSz, 100), OS_SUCCESS);

<<<<<<< HEAD
    UT_SetDefaultReturnValue(UT_KEY(OS_Milli2Ticks), OS_ERROR);
    OSAPI_TEST_FUNCTION_RC(OS_QueueGet_Impl(0, &Data, sizeof(Data), &ActSz, 100), OS_ERROR);
=======
    UT_SetForceFail(UT_KEY(OS_Milli2Ticks), OS_ERROR);
    OSAPI_TEST_FUNCTION_RC(OS_QueueGet_Impl(UT_INDEX_0, &Data, sizeof(Data), &ActSz, 100), OS_ERROR);
>>>>>>> 5db9bdbe

    UT_SetDefaultReturnValue(UT_KEY(OCS_msgQReceive), OCS_ERROR);
    OCS_errno = OCS_S_objLib_OBJ_TIMEOUT;
    OSAPI_TEST_FUNCTION_RC(OS_QueueGet_Impl(UT_INDEX_0, &Data, sizeof(Data), &ActSz, OS_CHECK), OS_QUEUE_TIMEOUT);
    OCS_errno = OCS_S_objLib_OBJ_UNAVAILABLE;
    OSAPI_TEST_FUNCTION_RC(OS_QueueGet_Impl(UT_INDEX_0, &Data, sizeof(Data), &ActSz, OS_CHECK), OS_QUEUE_EMPTY);
    OCS_errno = 0;
    OSAPI_TEST_FUNCTION_RC(OS_QueueGet_Impl(UT_INDEX_0, &Data, sizeof(Data), &ActSz, OS_CHECK), OS_ERROR);
}

void Test_OS_QueuePut_Impl(void)
{
    /*
     * Test Case For:
     * int32 OS_QueuePut_Impl (uint32 queue_id, const void *data, uint32 size, uint32 flags)
     */
    char Data[16] = "Test";
    OSAPI_TEST_FUNCTION_RC(OS_QueuePut_Impl(UT_INDEX_0, Data, sizeof(Data), 0), OS_SUCCESS);

    UT_SetDefaultReturnValue(UT_KEY(OCS_msgQSend), OCS_ERROR);
    OCS_errno = OCS_S_objLib_OBJ_UNAVAILABLE;
    OSAPI_TEST_FUNCTION_RC(OS_QueuePut_Impl(UT_INDEX_0, Data, sizeof(Data), 0), OS_QUEUE_FULL);
    OCS_errno = 0;
    OSAPI_TEST_FUNCTION_RC(OS_QueuePut_Impl(UT_INDEX_0, Data, sizeof(Data), 0), OS_ERROR);
}

void Test_OS_QueueGetInfo_Impl(void)
{
    /*
     * Test Case For:
     * int32 OS_QueueGetInfo_Impl (uint32 queue_id, OS_queue_prop_t *queue_prop)
     */
    OS_queue_prop_t queue_prop;
    memset(&queue_prop, 0xEE, sizeof(queue_prop));
    OSAPI_TEST_FUNCTION_RC(OS_QueueGetInfo_Impl(UT_INDEX_0, &queue_prop), OS_SUCCESS);
}

/* ------------------- End of test cases --------------------------------------*/

/* Osapi_Test_Setup
 *
 * Purpose:
 *   Called by the unit test tool to set up the app prior to each test
 */
void Osapi_Test_Setup(void)
{
    UT_ResetState(0);

    memset(OS_queue_table, 0, sizeof(OS_queue_table));
    memset(OS_global_queue_table, 0, sizeof(OS_common_record_t) * OS_MAX_QUEUES);

    memset(UT_Ref_OS_impl_queue_table, 0, UT_Ref_OS_impl_queue_table_SIZE);
}

/*
 * Osapi_Test_Teardown
 *
 * Purpose:
 *   Called by the unit test tool to tear down the app after each test
 */
void Osapi_Test_Teardown(void) {}

/* UtTest_Setup
 *
 * Purpose:
 *   Registers the test cases to execute with the unit test tool
 */
void UtTest_Setup(void)
{
    ADD_TEST(OS_VxWorks_QueueAPI_Impl_Init);
    ADD_TEST(OS_QueueCreate_Impl);
    ADD_TEST(OS_QueueDelete_Impl);
    ADD_TEST(OS_QueueGet_Impl);
    ADD_TEST(OS_QueuePut_Impl);
    ADD_TEST(OS_QueueGetInfo_Impl);
}<|MERGE_RESOLUTION|>--- conflicted
+++ resolved
@@ -49,13 +49,8 @@
      */
     OSAPI_TEST_FUNCTION_RC(OS_QueueCreate_Impl(UT_INDEX_0, 0), OS_SUCCESS);
 
-<<<<<<< HEAD
     UT_SetDefaultReturnValue(UT_KEY(OCS_msgQCreate), OCS_ERROR);
-    OSAPI_TEST_FUNCTION_RC(OS_QueueCreate_Impl(0, 0), OS_ERROR);
-=======
-    UT_SetForceFail(UT_KEY(OCS_msgQCreate), OCS_ERROR);
     OSAPI_TEST_FUNCTION_RC(OS_QueueCreate_Impl(UT_INDEX_0, 0), OS_ERROR);
->>>>>>> 5db9bdbe
 }
 
 void Test_OS_QueueDelete_Impl(void)
@@ -66,13 +61,8 @@
      */
     OSAPI_TEST_FUNCTION_RC(OS_QueueDelete_Impl(UT_INDEX_0), OS_SUCCESS);
 
-<<<<<<< HEAD
     UT_SetDefaultReturnValue(UT_KEY(OCS_msgQDelete), OCS_ERROR);
-    OSAPI_TEST_FUNCTION_RC(OS_QueueDelete_Impl(0), OS_ERROR);
-=======
-    UT_SetForceFail(UT_KEY(OCS_msgQDelete), OCS_ERROR);
     OSAPI_TEST_FUNCTION_RC(OS_QueueDelete_Impl(UT_INDEX_0), OS_ERROR);
->>>>>>> 5db9bdbe
 }
 
 void Test_OS_QueueGet_Impl(void)
@@ -88,13 +78,8 @@
     OSAPI_TEST_FUNCTION_RC(OS_QueueGet_Impl(UT_INDEX_0, &Data, sizeof(Data), &ActSz, OS_CHECK), OS_SUCCESS);
     OSAPI_TEST_FUNCTION_RC(OS_QueueGet_Impl(UT_INDEX_0, &Data, sizeof(Data), &ActSz, 100), OS_SUCCESS);
 
-<<<<<<< HEAD
     UT_SetDefaultReturnValue(UT_KEY(OS_Milli2Ticks), OS_ERROR);
-    OSAPI_TEST_FUNCTION_RC(OS_QueueGet_Impl(0, &Data, sizeof(Data), &ActSz, 100), OS_ERROR);
-=======
-    UT_SetForceFail(UT_KEY(OS_Milli2Ticks), OS_ERROR);
     OSAPI_TEST_FUNCTION_RC(OS_QueueGet_Impl(UT_INDEX_0, &Data, sizeof(Data), &ActSz, 100), OS_ERROR);
->>>>>>> 5db9bdbe
 
     UT_SetDefaultReturnValue(UT_KEY(OCS_msgQReceive), OCS_ERROR);
     OCS_errno = OCS_S_objLib_OBJ_TIMEOUT;
