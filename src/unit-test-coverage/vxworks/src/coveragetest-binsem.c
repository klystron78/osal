--- conflicted
+++ resolved
@@ -52,13 +52,8 @@
      */
     OSAPI_TEST_FUNCTION_RC(OS_BinSemCreate_Impl(UT_INDEX_0, 0, 0), OS_SUCCESS);
 
-<<<<<<< HEAD
     UT_SetDefaultReturnValue(UT_KEY(OCS_semBInitialize), OCS_ERROR);
-    OSAPI_TEST_FUNCTION_RC(OS_BinSemCreate_Impl(0, 0, 0), OS_SEM_FAILURE);
-=======
-    UT_SetForceFail(UT_KEY(OCS_semBInitialize), OCS_ERROR);
     OSAPI_TEST_FUNCTION_RC(OS_BinSemCreate_Impl(UT_INDEX_0, 0, 0), OS_SEM_FAILURE);
->>>>>>> 5db9bdbe
 }
 
 void Test_OS_BinSemDelete_Impl(void)
@@ -78,13 +73,8 @@
      */
     OSAPI_TEST_FUNCTION_RC(OS_BinSemGive_Impl(UT_INDEX_0), OS_SUCCESS);
 
-<<<<<<< HEAD
     UT_SetDefaultReturnValue(UT_StubKey_GenericSemGive, OS_SEM_FAILURE);
-    OSAPI_TEST_FUNCTION_RC(OS_BinSemGive_Impl(0), OS_SEM_FAILURE);
-=======
-    UT_SetForceFail(UT_StubKey_GenericSemGive, OS_SEM_FAILURE);
     OSAPI_TEST_FUNCTION_RC(OS_BinSemGive_Impl(UT_INDEX_0), OS_SEM_FAILURE);
->>>>>>> 5db9bdbe
 }
 
 void Test_OS_BinSemFlush_Impl(void)
@@ -95,13 +85,8 @@
      */
     OSAPI_TEST_FUNCTION_RC(OS_BinSemFlush_Impl(UT_INDEX_0), OS_SUCCESS);
 
-<<<<<<< HEAD
     UT_SetDefaultReturnValue(UT_KEY(OCS_semFlush), OCS_ERROR);
-    OSAPI_TEST_FUNCTION_RC(OS_BinSemFlush_Impl(0), OS_SEM_FAILURE);
-=======
-    UT_SetForceFail(UT_KEY(OCS_semFlush), OCS_ERROR);
     OSAPI_TEST_FUNCTION_RC(OS_BinSemFlush_Impl(UT_INDEX_0), OS_SEM_FAILURE);
->>>>>>> 5db9bdbe
 }
 
 void Test_OS_BinSemTake_Impl(void)
@@ -121,19 +106,11 @@
      */
     OSAPI_TEST_FUNCTION_RC(OS_BinSemTimedWait_Impl(UT_INDEX_0, 100), OS_SUCCESS);
 
-<<<<<<< HEAD
     UT_SetDefaultReturnValue(UT_StubKey_GenericSemTake, OS_SEM_FAILURE);
-    OSAPI_TEST_FUNCTION_RC(OS_BinSemTimedWait_Impl(0, 100), OS_SEM_FAILURE);
+    OSAPI_TEST_FUNCTION_RC(OS_BinSemTimedWait_Impl(UT_INDEX_0, 100), OS_SEM_FAILURE);
 
     UT_SetDefaultReturnValue(UT_KEY(OS_Milli2Ticks), OS_ERROR);
-    OSAPI_TEST_FUNCTION_RC(OS_BinSemTimedWait_Impl(0, 100), OS_ERROR);
-=======
-    UT_SetForceFail(UT_StubKey_GenericSemTake, OS_SEM_FAILURE);
-    OSAPI_TEST_FUNCTION_RC(OS_BinSemTimedWait_Impl(UT_INDEX_0, 100), OS_SEM_FAILURE);
-
-    UT_SetForceFail(UT_KEY(OS_Milli2Ticks), OS_ERROR);
     OSAPI_TEST_FUNCTION_RC(OS_BinSemTimedWait_Impl(UT_INDEX_0, 100), OS_ERROR);
->>>>>>> 5db9bdbe
 }
 
 void Test_OS_BinSemGetInfo_Impl(void)
