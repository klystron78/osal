--- conflicted
+++ resolved
@@ -45,13 +45,8 @@
      */
     OSAPI_TEST_FUNCTION_RC(OS_MutSemCreate_Impl(UT_INDEX_0, 0), OS_SUCCESS);
 
-<<<<<<< HEAD
     UT_SetDefaultReturnValue(UT_KEY(OCS_semMInitialize), OCS_ERROR);
-    OSAPI_TEST_FUNCTION_RC(OS_MutSemCreate_Impl(0, 0), OS_SEM_FAILURE);
-=======
-    UT_SetForceFail(UT_KEY(OCS_semMInitialize), OCS_ERROR);
     OSAPI_TEST_FUNCTION_RC(OS_MutSemCreate_Impl(UT_INDEX_0, 0), OS_SEM_FAILURE);
->>>>>>> 5db9bdbe
 }
 
 void Test_OS_MutSemDelete_Impl(void)
