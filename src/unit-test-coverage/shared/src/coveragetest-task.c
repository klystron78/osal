--- conflicted
+++ resolved
@@ -113,25 +113,16 @@
     UtAssert_True(actual == expected, "OS_TaskCreate() (%ld) == OS_SUCCESS", (long)actual);
     OSAPI_TEST_OBJID(objid, !=, OS_OBJECT_ID_UNDEFINED);
 
-<<<<<<< HEAD
-    OSAPI_TEST_FUNCTION_RC(OS_TaskCreate(NULL, NULL, NULL, NULL, 0, 0, 0), OS_INVALID_POINTER);
-    OSAPI_TEST_FUNCTION_RC(OS_TaskCreate(&objid, "UT", UT_TestHook, NULL, 0, 0, 0), OS_ERROR);
-    OSAPI_TEST_FUNCTION_RC(OS_TaskCreate(&objid, "UT", UT_TestHook, NULL, 128, 10 + OS_MAX_TASK_PRIORITY, 0),
-                           OS_ERR_INVALID_PRIORITY);
-    UT_SetDefaultReturnValue(UT_KEY(OCS_strlen), 10 + OS_MAX_API_NAME);
-    OSAPI_TEST_FUNCTION_RC(OS_TaskCreate(&objid, "UT", UT_TestHook, NULL, 128, 0, 0), OS_ERR_NAME_TOO_LONG);
-=======
     OSAPI_TEST_FUNCTION_RC(
         OS_TaskCreate(NULL, NULL, NULL, OSAL_TASK_STACK_ALLOCATE, OSAL_SIZE_C(0), OSAL_PRIORITY_C(0), 0),
         OS_INVALID_POINTER);
     OSAPI_TEST_FUNCTION_RC(
         OS_TaskCreate(&objid, "UT", UT_TestHook, OSAL_TASK_STACK_ALLOCATE, OSAL_SIZE_C(0), OSAL_PRIORITY_C(0), 0),
         OS_ERROR);
-    UT_SetForceFail(UT_KEY(OCS_strlen), 10 + OS_MAX_API_NAME);
+    UT_SetDefaultReturnValue(UT_KEY(OCS_strlen), 10 + OS_MAX_API_NAME);
     OSAPI_TEST_FUNCTION_RC(
         OS_TaskCreate(&objid, "UT", UT_TestHook, OSAL_TASK_STACK_ALLOCATE, OSAL_SIZE_C(128), OSAL_PRIORITY_C(0), 0),
         OS_ERR_NAME_TOO_LONG);
->>>>>>> 5db9bdbe
 }
 
 void Test_OS_TaskDelete(void)
