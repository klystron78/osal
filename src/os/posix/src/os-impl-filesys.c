--- conflicted
+++ resolved
@@ -313,15 +313,9 @@
         return OS_ERROR;
     }
 
-<<<<<<< HEAD
-   result->block_size = (uint32)stat_buf.f_bsize;
-   result->blocks_free = stat_buf.f_bfree;
-   result->total_blocks = stat_buf.f_blocks;
-=======
     result->block_size   = (uint32)stat_buf.f_bsize;
     result->blocks_free  = stat_buf.f_bfree;
     result->total_blocks = stat_buf.f_blocks;
->>>>>>> 4d6dbba3
 
     return (OS_SUCCESS);
 } /* end OS_FileSysStatVolume_Impl */
