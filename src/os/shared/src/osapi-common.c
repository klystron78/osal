--- conflicted
+++ resolved
@@ -108,117 +108,6 @@
  *-----------------------------------------------------------------*/
 int32 OS_API_Init(void)
 {
-<<<<<<< HEAD
-   int32  return_code = OS_SUCCESS;
-   uint32 idtype;
-   int32 microSecPerSec;
-
-   if (OS_SharedGlobalVars.Initialized != false)
-   {
-       OS_DEBUG("WARNING: BUG - initialization function called multiple times\n");
-       return OS_ERROR;
-   }
-
-   OS_SharedGlobalVars.Initialized = true;
-
-   /* Initialize the common table that everything shares */
-   return_code = OS_ObjectIdInit();
-   if (return_code != OS_SUCCESS)
-   {
-       return return_code;
-   }
-
-   for (idtype = 0; idtype < OS_OBJECT_TYPE_USER; ++idtype)
-   {
-       /* Initialize the implementation first, as the shared layer depends on it */
-       return_code = OS_API_Impl_Init(idtype);
-       if (return_code != OS_SUCCESS)
-       {
-           OS_DEBUG("OS_API_Impl_Init(0x%x) failed to initialize: %d\n",(unsigned int)idtype,(int)return_code);
-           break;
-       }
-
-       switch(idtype)
-       {
-       case OS_OBJECT_TYPE_OS_TASK:
-           return_code = OS_TaskAPI_Init();
-           break;
-       case OS_OBJECT_TYPE_OS_QUEUE:
-           return_code = OS_QueueAPI_Init();
-           break;
-       case OS_OBJECT_TYPE_OS_BINSEM:
-           return_code = OS_BinSemAPI_Init();
-           break;
-       case OS_OBJECT_TYPE_OS_COUNTSEM:
-           return_code = OS_CountSemAPI_Init();
-           break;
-       case OS_OBJECT_TYPE_OS_MUTEX:
-           return_code = OS_MutexAPI_Init();
-           break;
-       case OS_OBJECT_TYPE_OS_MODULE:
-           return_code = OS_ModuleAPI_Init();
-           break;
-       case OS_OBJECT_TYPE_OS_TIMEBASE:
-           return_code = OS_TimeBaseAPI_Init();
-           break;
-       case OS_OBJECT_TYPE_OS_TIMECB:
-           return_code = OS_TimerCbAPI_Init();
-           break;
-       case OS_OBJECT_TYPE_OS_STREAM:
-           return_code = OS_FileAPI_Init();
-           break;
-       case OS_OBJECT_TYPE_OS_DIR:
-           return_code = OS_DirAPI_Init();
-           break;
-       case OS_OBJECT_TYPE_OS_FILESYS:
-           return_code = OS_FileSysAPI_Init();
-           break;
-       case OS_OBJECT_TYPE_OS_CONSOLE:
-           return_code = OS_ConsoleAPI_Init();
-           break;
-       default:
-           break;
-       }
-       if (return_code != OS_SUCCESS)
-       {
-           OS_DEBUG("ID type 0x%x shared layer failed to initialize: %d\n",(unsigned int)idtype,(int)return_code);
-           break;
-       }
-
-   }
-
-   if (return_code == OS_SUCCESS)
-   {
-       return_code = OS_NetworkAPI_Init();
-   }
-
-   if (return_code == OS_SUCCESS)
-   {
-       return_code = OS_SocketAPI_Init();
-   }
-
-   /*
-    * Confirm that somewhere during initialization,
-    * the time variables got set to something valid
-    */
-   if (return_code == OS_SUCCESS &&
-         (OS_SharedGlobalVars.MicroSecPerTick == 0 ||
-         OS_SharedGlobalVars.TicksPerSecond == 0))
-   {
-      OS_DEBUG("Implementation failed to initialize tick time globals\n");
-      return_code = OS_ERROR;
-   }
-
-   microSecPerSec = OS_SharedGlobalVars.MicroSecPerTick * OS_SharedGlobalVars.TicksPerSecond;
-
-   if ( microSecPerSec != 1000000 )
-   {
-      OS_DEBUG("Warning: Microsecs per sec value of %lu does not equal 1000000 (MicroSecPerTick: %ld   TicksPerSecond: %ld)\n",
-                (unsigned long) microSecPerSec, (long) OS_SharedGlobalVars.MicroSecPerTick, (long) OS_SharedGlobalVars.TicksPerSecond);
-   }
-
-   return(return_code);
-=======
     int32  return_code = OS_SUCCESS;
     uint32 idtype;
     uint32 microSecPerSec;
@@ -328,7 +217,6 @@
     }
 
     return (return_code);
->>>>>>> 4d6dbba3
 } /* end OS_API_Init */
 
 /*----------------------------------------------------------------
