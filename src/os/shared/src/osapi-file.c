/*
 *  NASA Docket No. GSC-18,370-1, and identified as "Operating System Abstraction Layer"
 *
 *  Copyright (c) 2019 United States Government as represented by
 *  the Administrator of the National Aeronautics and Space Administration.
 *  All Rights Reserved.
 *
 *  Licensed under the Apache License, Version 2.0 (the "License");
 *  you may not use this file except in compliance with the License.
 *  You may obtain a copy of the License at
 *
 *    http://www.apache.org/licenses/LICENSE-2.0
 *
 *  Unless required by applicable law or agreed to in writing, software
 *  distributed under the License is distributed on an "AS IS" BASIS,
 *  WITHOUT WARRANTIES OR CONDITIONS OF ANY KIND, either express or implied.
 *  See the License for the specific language governing permissions and
 *  limitations under the License.
 */

/**
 * \file     osapi-file.c
 * \ingroup  shared
 * \author   joseph.p.hickey@nasa.gov
 *
 *         This file  contains some of the OS APIs abstraction layer code
 *         that is shared/common across all OS-specific implementations.
 */

/****************************************************************************************
                                    INCLUDE FILES
 ***************************************************************************************/
#include <stdio.h>
#include <stdlib.h>
#include <string.h>
#include <time.h>

/*
 * User defined include files
 */
#include "os-shared-file.h"
#include "os-shared-idmap.h"

/*
 * Sanity checks on the user-supplied configuration
 * The relevent OS_MAX limit should be defined and greater than zero
 */
#if !defined(OS_MAX_NUM_OPEN_FILES) || (OS_MAX_NUM_OPEN_FILES <= 0)
#error "osconfig.h must define OS_MAX_NUM_OPEN_FILES to a valid value"
#endif

/*
 * Global data for the API
 */
enum
{
    LOCAL_NUM_OBJECTS = OS_MAX_NUM_OPEN_FILES,
    LOCAL_OBJID_TYPE  = OS_OBJECT_TYPE_OS_STREAM
};

OS_stream_internal_record_t OS_stream_table[OS_MAX_NUM_OPEN_FILES];

/****************************************************************************************
                                  FILE API
 ***************************************************************************************/

/*----------------------------------------------------------------
 *
 * Function: OS_FileAPI_Init
 *
 *  Purpose: Local helper routine, not part of OSAL API.
 *           Init function for OS-independent layer
 *
 *-----------------------------------------------------------------*/
int32 OS_FileAPI_Init(void)
{
    memset(OS_stream_table, 0, sizeof(OS_stream_table));
    return OS_SUCCESS;
} /* end OS_FileAPI_Init */

/*----------------------------------------------------------------
 *
 * Function: OS_OpenCreate
 *
 *  Purpose: Local helper routine, not part of OSAL API.
 *           Implements both "open" and "creat" file operations
 *           (The difference is a matter of what flags are passed in)
 *
 *-----------------------------------------------------------------*/
int32 OS_OpenCreate(osal_id_t *filedes, const char *path, int32 flags, int32 access)
{
    int32               return_code;
    uint32              local_id;
    OS_common_record_t *record;
    char                local_path[OS_MAX_LOCAL_PATH_LEN];

    if (filedes == NULL)
    {
        return OS_INVALID_POINTER;
    }

    /*
    ** Check for a valid access mode
    */
    if (access != OS_WRITE_ONLY && access != OS_READ_ONLY && access != OS_READ_WRITE)
    {
        return OS_ERROR;
    }

    /*
     * Translate the path
     */
    return_code = OS_TranslatePath(path, (char *)local_path);

    if (return_code == OS_SUCCESS)
    {
        /* Note - the common ObjectIdAllocate routine will lock the object type and leave it locked. */
        return_code = OS_ObjectIdAllocateNew(LOCAL_OBJID_TYPE, NULL, &local_id, &record);
        if (return_code == OS_SUCCESS)
        {
            /* Save all the data to our own internal table */
            memset(&OS_stream_table[local_id], 0, sizeof(OS_stream_internal_record_t));
            strcpy(OS_stream_table[local_id].stream_name, path);
            record->name_entry = OS_stream_table[local_id].stream_name;

            /* Now call the OS-specific implementation.  */
            return_code = OS_FileOpen_Impl(local_id, local_path, flags, access);

            /* Check result, finalize record, and unlock global table. */
            return_code = OS_ObjectIdFinalizeNew(return_code, record, filedes);
        }
    }

    return return_code;
} /* end OS_OpenCreate */

/*
 * The OS_open and OS_creat functions are deprecated, replaced by
 * the generic OS_OpenCreate above
 */
#ifndef OSAL_OMIT_DEPRECATED

/*----------------------------------------------------------------
 *
 * Function: OS_creat
 *
 *  Purpose: Implemented per public OSAL API
 *           See description in API and header file for detail
 *
 *-----------------------------------------------------------------*/
int32 OS_creat(const char *path, int32 access)
{
    osal_id_t filedes;
    int32     return_code;

    /*
    ** Check for a valid access mode
    */
    switch (access)
    {
        case OS_WRITE_ONLY:
        case OS_READ_WRITE:
            break;
        case OS_READ_ONLY:
        default:
            /* Read only does not make sense for creat() */
            return OS_ERROR;
    }

    return_code = OS_OpenCreate(&filedes, path, OS_FILE_FLAG_CREATE | OS_FILE_FLAG_TRUNCATE, access);
    if (return_code == OS_SUCCESS)
    {
        /* for backward compatibility, on success return the ID as an int32.
         * This will always within the positive range */
        return_code = (int32)OS_ObjectIdToInteger(filedes);
    }

    return return_code;
} /* end OS_creat */

/*----------------------------------------------------------------
 *
 * Function: OS_open
 *
 *  Purpose: Implemented per public OSAL API
 *           See description in API and header file for detail
 *
 *-----------------------------------------------------------------*/
int32 OS_open(const char *path, int32 access, uint32 mode)
{
    osal_id_t filedes;
    int32     return_code;

    /*
    ** Check for a valid access mode
    */
    switch (access)
    {
        case OS_WRITE_ONLY:
        case OS_READ_WRITE:
        case OS_READ_ONLY:
            break;
        default:
            return OS_ERROR;
    }

    return_code = OS_OpenCreate(&filedes, path, OS_FILE_FLAG_NONE, access);
    if (return_code == OS_SUCCESS)
    {
        /* for backward compatibility, on success return the ID as an int32.
         * This will always within the positive range */
        return_code = (int32)OS_ObjectIdToInteger(filedes);
    }

    return return_code;
} /* end OS_open */

#endif

/*----------------------------------------------------------------
 *
 * Function: OS_close
 *
 *  Purpose: Implemented per public OSAL API
 *           See description in API and header file for detail
 *
 *-----------------------------------------------------------------*/
int32 OS_close(osal_id_t filedes)
{
    OS_common_record_t *record;
    uint32              local_id;
    int32               return_code;

    /* Make sure the file descriptor is legit before using it */
    return_code = OS_ObjectIdGetById(OS_LOCK_MODE_EXCLUSIVE, LOCAL_OBJID_TYPE, filedes, &local_id, &record);
    if (return_code == OS_SUCCESS)
    {
        return_code = OS_GenericClose_Impl(local_id);

        /* Complete the operation via the common routine */
        return_code = OS_ObjectIdFinalizeDelete(return_code, record);
    }

    return return_code;

} /* end OS_close */

/*----------------------------------------------------------------
 *
 * Function: OS_TimedRead
 *
 *  Purpose: Implemented per public OSAL API
 *           See description in API and header file for detail
 *
 *-----------------------------------------------------------------*/
int32 OS_TimedRead(osal_id_t filedes, void *buffer, uint32 nbytes, int32 timeout)
{
    OS_common_record_t *record;
    uint32              local_id;
    int32               return_code;

    /* Check Parameters */
    if (buffer == NULL || nbytes == 0)
    {
        return OS_INVALID_POINTER;
    }

    return_code = OS_ObjectIdGetById(OS_LOCK_MODE_REFCOUNT, LOCAL_OBJID_TYPE, filedes, &local_id, &record);
    if (return_code == OS_SUCCESS)
    {
        return_code = OS_GenericRead_Impl(local_id, buffer, nbytes, timeout);
        OS_ObjectIdRefcountDecr(record);
    }

    return return_code;
} /* end OS_TimedRead */

/*----------------------------------------------------------------
 *
 * Function: OS_TimedWrite
 *
 *  Purpose: Implemented per public OSAL API
 *           See description in API and header file for detail
 *
 *-----------------------------------------------------------------*/
int32 OS_TimedWrite(osal_id_t filedes, const void *buffer, uint32 nbytes, int32 timeout)
{
    OS_common_record_t *record;
    uint32              local_id;
    int32               return_code;

    /* Check Parameters */
    if (buffer == NULL || nbytes == 0)
    {
        return OS_INVALID_POINTER;
    }

    return_code = OS_ObjectIdGetById(OS_LOCK_MODE_REFCOUNT, LOCAL_OBJID_TYPE, filedes, &local_id, &record);
    if (return_code == OS_SUCCESS)
    {
        return_code = OS_GenericWrite_Impl(local_id, buffer, nbytes, timeout);
        OS_ObjectIdRefcountDecr(record);
    }

    return return_code;
} /* end OS_TimedWrite */

/*----------------------------------------------------------------
 *
 * Function: OS_read
 *
 *  Purpose: Implemented per public OSAL API
 *           See description in API and header file for detail
 *
 *-----------------------------------------------------------------*/
int32 OS_read(osal_id_t filedes, void *buffer, uint32 nbytes)
{
    return OS_TimedRead(filedes, buffer, nbytes, OS_PEND);
} /* end OS_read */

/*----------------------------------------------------------------
 *
 * Function: OS_write
 *
 *  Purpose: Implemented per public OSAL API
 *           See description in API and header file for detail
 *
 *-----------------------------------------------------------------*/
int32 OS_write(osal_id_t filedes, const void *buffer, uint32 nbytes)
{
    return OS_TimedWrite(filedes, buffer, nbytes, OS_PEND);
} /* end OS_write */

/*----------------------------------------------------------------
 *
 * Function: OS_chmod
 *
 *  Purpose: Implemented per public OSAL API
 *           See description in API and header file for detail
 *
 *-----------------------------------------------------------------*/
int32 OS_chmod(const char *path, uint32 access)
{
    char  local_path[OS_MAX_LOCAL_PATH_LEN];
    int32 return_code;

    return_code = OS_TranslatePath(path, local_path);
    if (return_code == OS_SUCCESS)
    {
        return_code = OS_FileChmod_Impl(local_path, access);
    }

    return return_code;

} /* end OS_chmod */

/*----------------------------------------------------------------
 *
 * Function: OS_stat
 *
 *  Purpose: Implemented per public OSAL API
 *           See description in API and header file for detail
 *
 *-----------------------------------------------------------------*/
int32 OS_stat(const char *path, os_fstat_t *filestats)
{
    int32 return_code;
    char  local_path[OS_MAX_LOCAL_PATH_LEN];

    if (filestats == NULL)
    {
        return OS_INVALID_POINTER;
    }

    memset(filestats, 0, sizeof(*filestats));

    return_code = OS_TranslatePath(path, local_path);
    if (return_code == OS_SUCCESS)
    {
        return_code = OS_FileStat_Impl(local_path, filestats);
    }

    return return_code;
} /* end OS_stat */

/*----------------------------------------------------------------
 *
 * Function: OS_lseek
 *
 *  Purpose: Implemented per public OSAL API
 *           See description in API and header file for detail
 *
 *-----------------------------------------------------------------*/
int32 OS_lseek(osal_id_t filedes, int32 offset, uint32 whence)
{
    OS_common_record_t *record;
    uint32              local_id;
    int32               return_code;

    /* Make sure the file descriptor is legit before using it */
    return_code = OS_ObjectIdGetById(OS_LOCK_MODE_REFCOUNT, LOCAL_OBJID_TYPE, filedes, &local_id, &record);
    if (return_code == OS_SUCCESS)
    {
        return_code = OS_GenericSeek_Impl(local_id, offset, whence);
        OS_ObjectIdRefcountDecr(record);
    }

    return return_code;
} /* end OS_lseek */

/*----------------------------------------------------------------
 *
 * Function: OS_remove
 *
 *  Purpose: Implemented per public OSAL API
 *           See description in API and header file for detail
 *
 *-----------------------------------------------------------------*/
int32 OS_remove(const char *path)
{
    int32 return_code;
    char  local_path[OS_MAX_LOCAL_PATH_LEN];

    return_code = OS_TranslatePath(path, local_path);
    if (return_code == OS_SUCCESS)
    {
        return_code = OS_FileRemove_Impl(local_path);
    }

    return return_code;

} /* end OS_remove */

/*----------------------------------------------------------------
 *
 * Function: OS_rename
 *
 *  Purpose: Implemented per public OSAL API
 *           See description in API and header file for detail
 *
 *-----------------------------------------------------------------*/
int32 OS_rename(const char *old, const char *new)
{
    int   i;
    int32 return_code;
    char  old_path[OS_MAX_LOCAL_PATH_LEN];
    char  new_path[OS_MAX_LOCAL_PATH_LEN];

    return_code = OS_TranslatePath(old, old_path);
    if (return_code == OS_SUCCESS)
    {
        return_code = OS_TranslatePath(new, new_path);
    }

    if (return_code == OS_SUCCESS)
    {
        return_code = OS_FileRename_Impl(old_path, new_path);
    }

    if (return_code == OS_SUCCESS)
    {
        OS_Lock_Global(LOCAL_OBJID_TYPE);
        for (i = 0; i < OS_MAX_NUM_OPEN_FILES; i++)
        {
            if (OS_ObjectIdDefined(OS_global_stream_table[i].active_id) &&
                OS_stream_table[i].socket_domain == OS_SocketDomain_INVALID &&
                strcmp(OS_stream_table[i].stream_name, old) == 0)
            {
                strcpy(OS_stream_table[i].stream_name, new);
            }
        }
        OS_Unlock_Global(LOCAL_OBJID_TYPE);
    }

    return return_code;

} /* end OS_rename */

/*----------------------------------------------------------------
 *
 * Function: OS_cp
 *
 *  Purpose: Implemented per public OSAL API
 *           See description in API and header file for detail
 *
 *-----------------------------------------------------------------*/
int32 OS_cp(const char *src, const char *dest)
{
    int32     return_code;
    int32     rd_size;
    int32     wr_size;
    int32     wr_total;
    osal_id_t file1;
    osal_id_t file2;
    uint8     copyblock[512];

    if (src == NULL || dest == NULL)
    {
        return OS_INVALID_POINTER;
    }

    file1       = OS_OBJECT_ID_UNDEFINED;
    file2       = OS_OBJECT_ID_UNDEFINED;
    return_code = OS_OpenCreate(&file1, src, OS_FILE_FLAG_NONE, OS_READ_ONLY);
    if (return_code == OS_SUCCESS)
    {
        return_code = OS_OpenCreate(&file2, dest, OS_FILE_FLAG_CREATE | OS_FILE_FLAG_TRUNCATE, OS_WRITE_ONLY);
    }

    while (return_code == OS_SUCCESS)
    {
<<<<<<< HEAD
       rd_size = OS_read(file1, copyblock, sizeof(copyblock));
       if (rd_size < 0)
       {
          return_code = rd_size;
          break;
       }
       if (rd_size == 0)
       {
          break;
       }
       wr_total = 0;
       while (wr_total < rd_size)
       {
          wr_size = OS_write((uint32)file2, &copyblock[wr_total], (uint32)(rd_size - wr_total));
          if (wr_size < 0)
          {
             return_code = wr_size;
             break;
          }
          wr_total += wr_size;
       }
=======
        rd_size = OS_read(file1, copyblock, sizeof(copyblock));
        if (rd_size < 0)
        {
            return_code = rd_size;
            break;
        }
        if (rd_size == 0)
        {
            break;
        }
        wr_total = 0;
        while (wr_total < rd_size)
        {
            wr_size = OS_write(file2, &copyblock[wr_total], (uint32)(rd_size - wr_total));
            if (wr_size < 0)
            {
                return_code = wr_size;
                break;
            }
            wr_total += wr_size;
        }
>>>>>>> 4d6dbba3
    }

    if (OS_ObjectIdDefined(file1))
    {
<<<<<<< HEAD
       OS_close((uint32)file1);
    }
    if (OS_ObjectIdDefined(file2))
    {
       OS_close((uint32)file2);
=======
        OS_close(file1);
    }
    if (OS_ObjectIdDefined(file2))
    {
        OS_close(file2);
>>>>>>> 4d6dbba3
    }

    return return_code;

} /* end OS_cp */

/*----------------------------------------------------------------
 *
 * Function: OS_mv
 *
 *  Purpose: Implemented per public OSAL API
 *           See description in API and header file for detail
 *
 *-----------------------------------------------------------------*/
int32 OS_mv(const char *src, const char *dest)
{
    int32 return_code;

    /* First try rename - this only works if it is on the same filesystem */
    return_code = OS_rename(src, dest);
    if (return_code != OS_SUCCESS)
    {
        return_code = OS_cp(src, dest);
        if (return_code == OS_SUCCESS)
        {
            OS_remove(src);
        }
    }

    return (return_code);

} /* end OS_mv */

/*----------------------------------------------------------------
 *
 * Function: OS_FDGetInfo
 *
 *  Purpose: Implemented per public OSAL API
 *           See description in API and header file for detail
 *
 *-----------------------------------------------------------------*/
int32 OS_FDGetInfo(osal_id_t filedes, OS_file_prop_t *fd_prop)
{
    OS_common_record_t *record;
    uint32              local_id;
    int32               return_code;

    /* Check parameters */
    if (fd_prop == NULL)
    {
        return (OS_INVALID_POINTER);
    }

    memset(fd_prop, 0, sizeof(OS_file_prop_t));

    /* Check Parameters */
    return_code = OS_ObjectIdGetById(OS_LOCK_MODE_GLOBAL, LOCAL_OBJID_TYPE, filedes, &local_id, &record);
    if (return_code == OS_SUCCESS)
    {
        strncpy(fd_prop->Path, record->name_entry, OS_MAX_PATH_LEN - 1);
        fd_prop->User    = record->creator;
        fd_prop->IsValid = true;
        OS_Unlock_Global(LOCAL_OBJID_TYPE);
    }

    return return_code;

} /* end OS_FDGetInfo */

/*----------------------------------------------------------------
 *
 * Function: OS_FileOpenCheck
 *
 *  Purpose: Implemented per public OSAL API
 *           See description in API and header file for detail
 *
 *-----------------------------------------------------------------*/
int32 OS_FileOpenCheck(const char *Filename)
{
    int32  return_code;
    uint32 i;

    if (Filename == NULL)
    {
        return (OS_INVALID_POINTER);
    }

    return_code = OS_ERROR;

    OS_Lock_Global(LOCAL_OBJID_TYPE);

    for (i = 0; i < OS_MAX_NUM_OPEN_FILES; i++)
    {
        if (OS_ObjectIdDefined(OS_global_stream_table[i].active_id) &&
            OS_stream_table[i].socket_domain == OS_SocketDomain_INVALID &&
            (strcmp(OS_stream_table[i].stream_name, Filename) == 0))
        {
            return_code = OS_SUCCESS;
            break;
        }
    } /* end for */

    OS_Unlock_Global(LOCAL_OBJID_TYPE);

    return return_code;
} /* end OS_FileOpenCheck */

/*----------------------------------------------------------------
 *
 * Function: OS_CloseFileByName
 *
 *  Purpose: Implemented per public OSAL API
 *           See description in API and header file for detail
 *
 *-----------------------------------------------------------------*/
int32 OS_CloseFileByName(const char *Filename)
{
    int32  return_code;
    int32  close_code;
    uint32 i;

    if (Filename == NULL)
    {
        return (OS_INVALID_POINTER);
    }

    return_code = OS_FS_ERR_PATH_INVALID;

    OS_Lock_Global(LOCAL_OBJID_TYPE);

    for (i = 0; i < OS_MAX_NUM_OPEN_FILES; i++)
    {
        if (OS_ObjectIdDefined(OS_global_stream_table[i].active_id) &&
            OS_stream_table[i].socket_domain == OS_SocketDomain_INVALID &&
            (strcmp(OS_stream_table[i].stream_name, Filename) == 0))
        {
            close_code = OS_GenericClose_Impl(i);
            if (close_code == OS_SUCCESS)
            {
                OS_global_stream_table[i].active_id = OS_OBJECT_ID_UNDEFINED;
            }
            if (return_code == OS_FS_ERR_PATH_INVALID || close_code != OS_SUCCESS)
            {
                return_code = close_code;
            }
        }
    } /* end for */

    OS_Unlock_Global(LOCAL_OBJID_TYPE);

    return (return_code);

} /* end OS_CloseFileByName */

/*----------------------------------------------------------------
 *
 * Function: OS_CloseAllFiles
 *
 *  Purpose: Implemented per public OSAL API
 *           See description in API and header file for detail
 *
 *-----------------------------------------------------------------*/
int32 OS_CloseAllFiles(void)
{
    int32  return_code;
    int32  close_code;
    uint32 i;

    return_code = OS_SUCCESS;

    OS_Lock_Global(LOCAL_OBJID_TYPE);

    for (i = 0; i < OS_MAX_NUM_OPEN_FILES; i++)
    {
        if (OS_ObjectIdDefined(OS_global_stream_table[i].active_id))
        {
            close_code = OS_GenericClose_Impl(i);
            if (close_code == OS_SUCCESS)
            {
                OS_global_stream_table[i].active_id = OS_OBJECT_ID_UNDEFINED;
            }
            if (close_code != OS_SUCCESS)
            {
                return_code = close_code;
            }
        }
    } /* end for */

    OS_Unlock_Global(LOCAL_OBJID_TYPE);

    return (return_code);

} /* end OS_CloseAllFiles */<|MERGE_RESOLUTION|>--- conflicted
+++ resolved
@@ -509,29 +509,6 @@
 
     while (return_code == OS_SUCCESS)
     {
-<<<<<<< HEAD
-       rd_size = OS_read(file1, copyblock, sizeof(copyblock));
-       if (rd_size < 0)
-       {
-          return_code = rd_size;
-          break;
-       }
-       if (rd_size == 0)
-       {
-          break;
-       }
-       wr_total = 0;
-       while (wr_total < rd_size)
-       {
-          wr_size = OS_write((uint32)file2, &copyblock[wr_total], (uint32)(rd_size - wr_total));
-          if (wr_size < 0)
-          {
-             return_code = wr_size;
-             break;
-          }
-          wr_total += wr_size;
-       }
-=======
         rd_size = OS_read(file1, copyblock, sizeof(copyblock));
         if (rd_size < 0)
         {
@@ -553,24 +530,15 @@
             }
             wr_total += wr_size;
         }
->>>>>>> 4d6dbba3
     }
 
     if (OS_ObjectIdDefined(file1))
     {
-<<<<<<< HEAD
-       OS_close((uint32)file1);
+        OS_close(file1);
     }
     if (OS_ObjectIdDefined(file2))
     {
-       OS_close((uint32)file2);
-=======
-        OS_close(file1);
-    }
-    if (OS_ObjectIdDefined(file2))
-    {
         OS_close(file2);
->>>>>>> 4d6dbba3
     }
 
     return return_code;
