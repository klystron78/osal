--- conflicted
+++ resolved
@@ -1187,15 +1187,9 @@
 {
     uint32              idtype;
     OS_common_record_t *record;
-<<<<<<< HEAD
-    int32 return_code;
-    size_t name_len;
-    uint32 local_id;
-=======
     int32               return_code;
     size_t              name_len;
     uint32              local_id;
->>>>>>> 4d6dbba3
 
     /* sanity check the passed-in buffer and size */
     if (buffer == NULL || buffer_size == 0)
