/*
 *  NASA Docket No. GSC-18,370-1, and identified as "Operating System Abstraction Layer"
 *
 *  Copyright (c) 2019 United States Government as represented by
 *  the Administrator of the National Aeronautics and Space Administration.
 *  All Rights Reserved.
 *
 *  Licensed under the Apache License, Version 2.0 (the "License");
 *  you may not use this file except in compliance with the License.
 *  You may obtain a copy of the License at
 *
 *    http://www.apache.org/licenses/LICENSE-2.0
 *
 *  Unless required by applicable law or agreed to in writing, software
 *  distributed under the License is distributed on an "AS IS" BASIS,
 *  WITHOUT WARRANTIES OR CONDITIONS OF ANY KIND, either express or implied.
 *  See the License for the specific language governing permissions and
 *  limitations under the License.
 */

/**
 * \file     osapi-network.c
 * \ingroup  shared
 * \author   joseph.p.hickey@nasa.gov
 *
 *         This file  contains some of the OS APIs abstraction layer code
 *         that is shared/common across all OS-specific implementations.
 */

/****************************************************************************************
                                    INCLUDE FILES
 ***************************************************************************************/
#include <stdio.h>
#include <stdlib.h>
#include <string.h>

/*
 * User defined include files
 */
#include "os-shared-network.h"

/****************************************************************************************
                                  NETWORK API
 ***************************************************************************************/

/*----------------------------------------------------------------
 *
 * Function: OS_NetworkAPI_Init
 *
 *  Purpose: Local helper routine, not part of OSAL API.
 *
 *-----------------------------------------------------------------*/
int32 OS_NetworkAPI_Init(void)
{
    return OS_SUCCESS;
} /* end OS_NetworkAPI_Init */

/*----------------------------------------------------------------
 *
 * Function: OS_NetworkGetHostName
 *
 *  Purpose: Implemented per public OSAL API
 *           See description in API and header file for detail
 *
 *-----------------------------------------------------------------*/
int32 OS_NetworkGetHostName(char *host_name, uint32 name_len)
{
<<<<<<< HEAD
   int32 return_code;
=======
    int32 return_code;
>>>>>>> 4d6dbba3

    if (host_name == NULL)
    {
        return_code = OS_INVALID_POINTER;
    }
    else if (name_len == 0)
    {
        return_code = OS_ERROR;
    }
    else
    {
        /* delegate to low-level API */
        return_code = OS_NetworkGetHostName_Impl(host_name, name_len);

        if (return_code != OS_SUCCESS)
        {
            /* return an empty string on failure, just in case */
            host_name[0] = 0;
        }
    }

    return (return_code);
} /* end OS_NetworkGetHostName */

/*----------------------------------------------------------------
 *
 * Function: OS_NetworkGetID
 *
 *  Purpose: Implemented per public OSAL API
 *           See description in API and header file for detail
 *
 *-----------------------------------------------------------------*/
int32 OS_NetworkGetID(void)
{
    int32 IdBuf;

    /* always delegate to low-level API */
    if (OS_NetworkGetID_Impl(&IdBuf) != OS_SUCCESS)
    {
        /* return a hardcoded value on failure */
        return (-1);
    }

    return IdBuf;

} /* end OS_NetworkGetID */<|MERGE_RESOLUTION|>--- conflicted
+++ resolved
@@ -65,11 +65,7 @@
  *-----------------------------------------------------------------*/
 int32 OS_NetworkGetHostName(char *host_name, uint32 name_len)
 {
-<<<<<<< HEAD
-   int32 return_code;
-=======
     int32 return_code;
->>>>>>> 4d6dbba3
 
     if (host_name == NULL)
     {
