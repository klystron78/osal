/*
 *  NASA Docket No. GSC-18,370-1, and identified as "Operating System Abstraction Layer"
 *
 *  Copyright (c) 2019 United States Government as represented by
 *  the Administrator of the National Aeronautics and Space Administration.
 *  All Rights Reserved.
 *
 *  Licensed under the Apache License, Version 2.0 (the "License");
 *  you may not use this file except in compliance with the License.
 *  You may obtain a copy of the License at
 *
 *    http://www.apache.org/licenses/LICENSE-2.0
 *
 *  Unless required by applicable law or agreed to in writing, software
 *  distributed under the License is distributed on an "AS IS" BASIS,
 *  WITHOUT WARRANTIES OR CONDITIONS OF ANY KIND, either express or implied.
 *  See the License for the specific language governing permissions and
 *  limitations under the License.
 */

/**
 * \file     osapi-errors.c
 * \ingroup  shared
 * \author   joseph.p.hickey@nasa.gov
 *
 *         Contains the code related to error handling.  Currently this
 *         entails conversion of OSAL error codes into printable strings.
 */

/****************************************************************************************
                                    INCLUDE FILES
 ***************************************************************************************/
#include <stdio.h>
#include <stdlib.h>
#include <string.h>

/*
 * User defined include files
 */
#include "os-shared-errors.h"

/**
 * Global error name table
 * These are the errors that are defined at the top layer and
 * are intended to have consistent in meaning across all
 * operating systems.
 *
 * The low level implementation can extend this with
 * additional codes if necessary (but they may not be consistent).
 */
static const OS_ErrorTable_Entry_t OS_GLOBAL_ERROR_NAME_TABLE[] = {
    {OS_SUCCESS, "OS_SUCCESS"},
    {OS_ERROR, "OS_ERROR"},
    {OS_INVALID_POINTER, "OS_INVALID_POINTER"},
    {OS_ERROR_ADDRESS_MISALIGNED, "OS_ADDRESS_MISALIGNED"},
    {OS_ERROR_TIMEOUT, "OS_ERROR_TIMEOUT"},
    {OS_INVALID_INT_NUM, "OS_INVALID_INT_NUM"},
    {OS_SEM_FAILURE, "OS_SEM_FAILURE"},
    {OS_SEM_TIMEOUT, "OS_SEM_TIMEOUT"},
    {OS_QUEUE_EMPTY, "OS_QUEUE_EMPTY"},
    {OS_QUEUE_FULL, "OS_QUEUE_FULL"},
    {OS_QUEUE_TIMEOUT, "OS_QUEUE_TIMEOUT"},
    {OS_QUEUE_INVALID_SIZE, "OS_QUEUE_INVALID_SIZE"},
    {OS_QUEUE_ID_ERROR, "OS_QUEUE_ID_ERROR"},
    {OS_ERR_NAME_TOO_LONG, "OS_ERR_NAME_TOO_LONG"},
    {OS_ERR_NO_FREE_IDS, "OS_ERR_NO_FREE_IDS"},
    {OS_ERR_NAME_TAKEN, "OS_ERR_NAME_TAKEN"},
    {OS_ERR_INVALID_ID, "OS_ERR_INVALID_ID"},
    {OS_ERR_NAME_NOT_FOUND, "OS_ERR_NAME_NOT_FOUND"},
    {OS_ERR_SEM_NOT_FULL, "OS_ERR_SEM_NOT_FULL"},
    {OS_ERR_INVALID_PRIORITY, "OS_ERR_INVALID_PRIORITY"},
    {OS_ERR_OBJECT_IN_USE, "OS_ERR_OBJECT_IN_USE"},
    {OS_ERR_BAD_ADDRESS, "OS_ERR_BAD_ADDRESS"},
    {OS_ERR_INCORRECT_OBJ_STATE, "OS_ERR_INCORRECT_OBJ_STATE"},
    {OS_ERR_INCORRECT_OBJ_TYPE, "OS_ERR_INCORRECT_OBJ_TYPE"},
    {OS_FS_ERR_PATH_TOO_LONG, "OS_FS_ERR_PATH_TOO_LONG"},
    {OS_FS_ERR_NAME_TOO_LONG, "OS_FS_ERR_NAME_TOO_LONG"},
    {OS_FS_ERR_DRIVE_NOT_CREATED, "OS_FS_ERR_DRIVE_NOT_CREATED"},
    {OS_FS_ERR_DEVICE_NOT_FREE, "OS_FS_ERR_DEVICE_NOT_FREE"},
    {OS_FS_ERR_PATH_INVALID, "OS_FS_ERR_PATH_INVALID"},

    {0, NULL} /* End of table marker */
};

/*
 *********************************************************************************
 *          PUBLIC API (application-callable functions)
 *********************************************************************************
 */

/*----------------------------------------------------------------
 *
 * Function: OS_GetErrorName
 *
 *  Purpose: Implemented per public OSAL API
 *           See description in API and header file for detail
 *
 *-----------------------------------------------------------------*/
int32 OS_GetErrorName(int32 error_num, os_err_name_t *err_name)
{
<<<<<<< HEAD
    int32 return_code;
=======
    int32                       return_code;
>>>>>>> 4d6dbba3
    const OS_ErrorTable_Entry_t *Error;

    if (err_name == NULL)
    {
        return OS_INVALID_POINTER;
    }

    Error = OS_GLOBAL_ERROR_NAME_TABLE;
    while (Error->Name != NULL && Error->Number != error_num)
    {
        ++Error;
    }

    if (Error->Number != error_num)
    {
        Error = OS_IMPL_ERROR_NAME_TABLE;
        while (Error->Name != NULL && Error->Number != error_num)
        {
            ++Error;
        }
    }

    if (Error->Number == error_num && Error->Name != NULL)
    {
        strncpy(*err_name, Error->Name, OS_ERROR_NAME_LENGTH - 1);
        return_code = OS_SUCCESS;
    }
    else
    {
        snprintf(*err_name, OS_ERROR_NAME_LENGTH, "OS_UNKNOWN(%d)", (int)error_num);
        return_code = OS_ERROR;
    }

    (*err_name)[OS_ERROR_NAME_LENGTH - 1] = '\0';

    return return_code;
} /* end OS_GetErrorName */<|MERGE_RESOLUTION|>--- conflicted
+++ resolved
@@ -98,11 +98,7 @@
  *-----------------------------------------------------------------*/
 int32 OS_GetErrorName(int32 error_num, os_err_name_t *err_name)
 {
-<<<<<<< HEAD
-    int32 return_code;
-=======
     int32                       return_code;
->>>>>>> 4d6dbba3
     const OS_ErrorTable_Entry_t *Error;
 
     if (err_name == NULL)
