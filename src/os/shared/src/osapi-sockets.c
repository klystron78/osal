--- conflicted
+++ resolved
@@ -86,35 +86,9 @@
  *-----------------------------------------------------------------*/
 void OS_CreateSocketName(uint32 local_id, const OS_SockAddr_t *Addr, const char *parent_name)
 {
-<<<<<<< HEAD
-   size_t len;
-   uint16 port;
-   OS_stream_internal_record_t *sock = &OS_stream_table[local_id];
-
-   if (OS_SocketAddrToString_Impl(sock->stream_name, OS_MAX_API_NAME, Addr) != OS_SUCCESS)
-   {
-      sock->stream_name[0] = 0;
-   }
-   if (OS_SocketAddrGetPort_Impl(&port, Addr) == OS_SUCCESS)
-   {
-      len = strlen(sock->stream_name);
-      snprintf(&sock->stream_name[len], OS_MAX_API_NAME - len, ":%u", (unsigned int)port);
-   }
-   sock->stream_name[OS_MAX_API_NAME - 1] = 0;
-
-   if (parent_name)
-   {
-      /* Append the name from the parent socket. */
-      len = strlen(sock->stream_name);
-      snprintf(&sock->stream_name[len], sizeof(sock->stream_name) - len, "-%s", parent_name);
-      sock->stream_name[sizeof(sock->stream_name) - 1] = 0;
-   }
-} /* end OS_CreateSocketName */
-=======
     size_t                       len;
     uint16                       port;
     OS_stream_internal_record_t *sock = &OS_stream_table[local_id];
->>>>>>> 4d6dbba3
 
     if (OS_SocketAddrToString_Impl(sock->stream_name, OS_MAX_API_NAME, Addr) != OS_SUCCESS)
     {
