--- conflicted
+++ resolved
@@ -127,68 +127,10 @@
  *-----------------------------------------------------------------*/
 int32 OS_FileStat_Impl(const char *local_path, os_fstat_t *FileStats)
 {
-<<<<<<< HEAD
-   struct stat st;
-   mode_t readbits;
-   mode_t writebits;
-   mode_t execbits;
-
-   if ( stat(local_path, &st) < 0 )
-   {
-      return OS_ERROR;
-   }
-
-   FileStats->FileSize = (uint32)st.st_size;
-   FileStats->FileTime = (int32)st.st_mtime;
-
-   /* note that the "fst_mode" member is already zeroed by the caller */
-   if (S_ISDIR(st.st_mode))
-   {
-      FileStats->FileModeBits |= OS_FILESTAT_MODE_DIR;
-   }
-
-   /* always check world bits */
-   readbits = S_IROTH;
-   writebits = S_IWOTH;
-   execbits = S_IXOTH;
-
-   if (OS_IMPL_SELF_EUID == st.st_uid)
-   {
-      /* we own the file so use user bits for simplified perms */
-      readbits |= S_IRUSR;
-      writebits |= S_IWUSR;
-      execbits |= S_IXUSR;
-   }
-
-   if (OS_IMPL_SELF_EGID == st.st_gid)
-   {
-      /* our group owns the file so use group bits for simplified perms */
-      readbits |= S_IRGRP;
-      writebits |= S_IWGRP;
-      execbits |= S_IXGRP;
-   }
-
-   if (st.st_mode & readbits)
-   {
-      FileStats->FileModeBits |= OS_FILESTAT_MODE_READ;
-   }
-   if (st.st_mode & writebits)
-   {
-      FileStats->FileModeBits |= OS_FILESTAT_MODE_WRITE;
-   }
-   if (st.st_mode & execbits)
-   {
-      FileStats->FileModeBits |= OS_FILESTAT_MODE_EXEC;
-   }
-
-   return OS_SUCCESS;
-} /* end OS_FileStat_Impl */
-=======
     struct stat st;
     mode_t      readbits;
     mode_t      writebits;
     mode_t      execbits;
->>>>>>> 4d6dbba3
 
     if (stat(local_path, &st) < 0)
     {
