--- conflicted
+++ resolved
@@ -372,62 +372,6 @@
  *-----------------------------------------------------------------*/
 int32 OS_SocketRecvFrom_Impl(uint32 sock_id, void *buffer, uint32 buflen, OS_SockAddr_t *RemoteAddr, int32 timeout)
 {
-<<<<<<< HEAD
-   int32 return_code;
-   int os_result;
-   int waitflags;
-   uint32 operation;
-   struct sockaddr *sa;
-   socklen_t addrlen;
-
-   if (RemoteAddr == NULL)
-   {
-      sa = NULL;
-      addrlen = 0;
-   }
-   else
-   {
-      addrlen = OS_SOCKADDR_MAX_LEN;
-      sa = (struct sockaddr *)&RemoteAddr->AddrData;
-   }
-
-   operation = OS_STREAM_STATE_READABLE;
-   /*
-    * If "O_NONBLOCK" flag is set then use select()
-    * Note this is the only way to get a correct timeout
-    */
-   if (OS_impl_filehandle_table[sock_id].selectable)
-   {
-       waitflags = MSG_DONTWAIT;
-       return_code = OS_SelectSingle_Impl(sock_id, &operation, timeout);
-   }
-   else
-   {
-       if (timeout == 0)
-       {
-           waitflags = MSG_DONTWAIT;
-       }
-       else
-       {
-           /* note timeout will not be honored if >0 */
-           waitflags = 0;
-       }
-       return_code = OS_SUCCESS;
-   }
-
-   if (return_code == OS_SUCCESS)
-   {
-      if ((operation & OS_STREAM_STATE_READABLE) == 0)
-      {
-         return_code = OS_ERROR_TIMEOUT;
-      }
-      else
-      {
-         os_result = (int)recvfrom(OS_impl_filehandle_table[sock_id].fd, buffer, buflen, waitflags, sa, &addrlen);
-         if (os_result < 0)
-         {
-            if (errno == EAGAIN || errno == EWOULDBLOCK)
-=======
     int32            return_code;
     int              os_result;
     int              waitflags;
@@ -480,7 +424,6 @@
         {
             os_result = (int)recvfrom(OS_impl_filehandle_table[sock_id].fd, buffer, buflen, waitflags, sa, &addrlen);
             if (os_result < 0)
->>>>>>> 4d6dbba3
             {
                 if (errno == EAGAIN || errno == EWOULDBLOCK)
                 {
@@ -532,26 +475,6 @@
             addrlen = sizeof(struct sockaddr_in6);
             break;
 #endif
-<<<<<<< HEAD
-   default:
-      addrlen = 0;
-      break;
-   }
-
-   if (addrlen != RemoteAddr->ActualLength)
-   {
-      return OS_ERR_BAD_ADDRESS;
-   }
-
-   os_result = (int)sendto(OS_impl_filehandle_table[sock_id].fd, buffer, buflen, MSG_DONTWAIT, sa, addrlen);
-   if (os_result < 0)
-   {
-      OS_DEBUG("sendto: %s\n",strerror(errno));
-      return OS_ERROR;
-   }
-
-   return os_result;
-=======
         default:
             addrlen = 0;
             break;
@@ -570,7 +493,6 @@
     }
 
     return os_result;
->>>>>>> 4d6dbba3
 } /* end OS_SocketSendTo_Impl */
 
 /*----------------------------------------------------------------
