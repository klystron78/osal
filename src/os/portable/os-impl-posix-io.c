--- conflicted
+++ resolved
@@ -100,51 +100,6 @@
  *-----------------------------------------------------------------*/
 int32 OS_GenericSeek_Impl(uint32 local_id, int32 offset, uint32 whence)
 {
-<<<<<<< HEAD
-   int where;
-   off_t result;
-
-   switch(whence)
-   {
-   case OS_SEEK_SET:
-      where = SEEK_SET;
-      break;
-   case OS_SEEK_CUR:
-      where = SEEK_CUR;
-      break;
-   case OS_SEEK_END:
-      where = SEEK_END;
-      break;
-   default:
-      return OS_ERROR;
-   }
-
-   result = lseek(OS_impl_filehandle_table[local_id].fd, (off_t)offset, where);
-   if (result < 0)
-   {
-       if (errno == ESPIPE)
-       {
-           /*
-            * this means the user tried to seek on a pipe, socket,
-            * or other fifo-like handle that doesn't support seeking.
-            *
-            * Use a different error code to differentiate from an
-            * error involving a bad whence/offset
-            */
-           result = OS_ERR_NOT_IMPLEMENTED;
-       }
-       else
-       {
-           /*
-            * Most likely the "whence" and/or "offset" combo was not valid.
-            */
-           OS_DEBUG("lseek: %s\n",strerror(errno));
-           result = OS_ERROR;
-       }
-   }
-
-   return (int32)result;
-=======
     int   where;
     int32 result;
 
@@ -188,7 +143,6 @@
     }
 
     return result;
->>>>>>> 4d6dbba3
 } /* end OS_GenericSeek_Impl */
 
 /*----------------------------------------------------------------
@@ -201,47 +155,6 @@
  *-----------------------------------------------------------------*/
 int32 OS_GenericRead_Impl(uint32 local_id, void *buffer, uint32 nbytes, int32 timeout)
 {
-<<<<<<< HEAD
-   int32 return_code;
-   ssize_t os_result;
-   uint32 operation;
-
-   return_code = OS_SUCCESS;
-
-   if (nbytes > 0)
-   {
-       operation = OS_STREAM_STATE_READABLE;
-
-       /*
-        * If filehandle is set with O_NONBLOCK, then must call select() here.
-        *
-        * The "selectable" field should be set false for those file handles
-        * which the underlying OS does not support select() on.
-        *
-        * Note that a timeout will not work unless selectable is true.
-        */
-       if (OS_impl_filehandle_table[local_id].selectable)
-       {
-           return_code = OS_SelectSingle_Impl(local_id, &operation, timeout);
-       }
-
-       if (return_code == OS_SUCCESS && (operation & OS_STREAM_STATE_READABLE) != 0)
-       {
-           os_result = read(OS_impl_filehandle_table[local_id].fd, buffer, nbytes);
-           if (os_result < 0)
-           {
-               OS_DEBUG("read: %s\n",strerror(errno));
-               return_code = OS_ERROR;
-           }
-           else
-           {
-               return_code = (int32)os_result;
-           }
-       }
-   }
-
-   return (int32)(return_code);
-=======
     int32  return_code;
     int    os_result;
     uint32 operation;
@@ -281,7 +194,6 @@
     }
 
     return (return_code);
->>>>>>> 4d6dbba3
 } /* end OS_GenericRead_Impl */
 
 /*----------------------------------------------------------------
@@ -294,51 +206,6 @@
  *-----------------------------------------------------------------*/
 int32 OS_GenericWrite_Impl(uint32 local_id, const void *buffer, uint32 nbytes, int32 timeout)
 {
-<<<<<<< HEAD
-   int32 return_code;
-   ssize_t os_result;
-   uint32 operation;
-
-   return_code = OS_SUCCESS;
-
-   if (nbytes > 0)
-   {
-       operation = OS_STREAM_STATE_WRITABLE;
-
-       /*
-        * If filehandle is set with O_NONBLOCK, then must call select() here.
-        *
-        * The "selectable" field should be set false for those file handles
-        * which the underlying OS does not support select() on.
-        *
-        * Note that a timeout will not work unless selectable is true.
-        */
-       if (OS_impl_filehandle_table[local_id].selectable)
-       {
-           return_code = OS_SelectSingle_Impl(local_id, &operation, timeout);
-       }
-
-       if (return_code == OS_SUCCESS && (operation & OS_STREAM_STATE_WRITABLE) != 0)
-       {
-           /* on some system libraries for which the write() argument is not
-            * qualified correctly, it needs to be case to a void* here */
-           os_result = write(OS_impl_filehandle_table[local_id].fd,
-                  GENERIC_IO_CONST_DATA_CAST buffer, nbytes);
-           if (os_result < 0)
-           {
-               OS_DEBUG("write: %s\n",strerror(errno));
-               return_code = OS_ERROR;
-           }
-           else
-           {
-               return_code = (int32)os_result;
-           }
-       }
-   }
-
-   return (int32)(return_code);
-} /* end OS_GenericWrite_Impl */
-=======
     int32  return_code;
     int    os_result;
     uint32 operation;
@@ -380,5 +247,4 @@
     }
 
     return (return_code);
-} /* end OS_GenericWrite_Impl */
->>>>>>> 4d6dbba3
+} /* end OS_GenericWrite_Impl */